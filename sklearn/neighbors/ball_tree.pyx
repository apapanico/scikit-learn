--- conflicted
+++ resolved
@@ -3,14 +3,8 @@
 #cython: wraparound=False
 #cython: cdivision=True
 
-<<<<<<< HEAD
-# By Jake Vanderplas (2013) <jakevdp@cs.washington.edu>
-# written for the scikit-learn project
-# License: BSD
-=======
 # Author: Jake Vanderplas <vanderplas@astro.washington.edu>
 # Licence: BSD 3 clause
->>>>>>> d25f12bf
 
 __all__ = ['BallTree']
 
@@ -34,435 +28,10 @@
 #----------------------------------------------------------------------
 # These functions make  the BinaryTree a BallTree
 #
-<<<<<<< HEAD
 cdef int allocate_data(BinaryTree bt, ITYPE_t n_nodes,
                        ITYPE_t n_features) except -1:
     bt.node_bounds = np.zeros((1, n_nodes, n_features), dtype=DTYPE)
     return 0
-=======
-cdef class BallTree(object):
-    """
-    Ball Tree for fast nearest-neighbor searches :
-
-    BallTree(X, leaf_size=20, p=2.0)
-
-    Parameters
-    ----------
-    X : array-like, shape = [n_samples, n_features]
-        n_samples is the number of points in the data set, and
-        n_features is the dimension of the parameter space.
-        Note: if X is a C-contiguous array of doubles then data will
-        not be copied. Otherwise, an internal copy will be made.
-
-    leaf_size : positive integer (default = 20)
-        Number of points at which to switch to brute-force. Changing
-        leaf_size will not affect the results of a query, but can
-        significantly impact the speed of a query and the memory required
-        to store the built ball tree.  The amount of memory needed to
-        store the tree scales as
-        2 ** (1 + floor(log2((n_samples - 1) / leaf_size))) - 1
-        For a specified ``leaf_size``, a leaf node is guaranteed to
-        satisfy ``leaf_size <= n_points <= 2 * leaf_size``, except in
-        the case that ``n_samples < leaf_size``.
-
-    p : distance metric for the BallTree.  ``p`` encodes the Minkowski
-        p-distance::
-
-            D = sum((X[i] - X[j]) ** p) ** (1. / p)
-
-        p must be greater than or equal to 1, so that the triangle
-        inequality will hold.  If ``p == np.inf``, then the distance is
-        equivalent to::
-
-            D = max(X[i] - X[j])
-
-    Attributes
-    ----------
-    data : np.ndarray
-        The training data
-
-    warning_flag : bool
-        Warning flag is set to true during query(...) if results are
-        dependent on the order of the training cases.
-        For classification or regression based on k-neighbors, if
-        neighbor k and neighbor k+1 have identical distances but different
-        labels, then the result will be dependent on the ordering of the
-        training data.  In this case, ``warning_flag`` will be set to True.
-
-    Examples
-    --------
-    Query for k-nearest neighbors
-
-        >>> import numpy as np
-        >>> np.random.seed(0)
-        >>> X = np.random.random((10,3))  # 10 points in 3 dimensions
-        >>> ball_tree = BallTree(X, leaf_size=2)              # doctest: +SKIP
-        >>> dist, ind = ball_tree.query(X[0], k=3)            # doctest: +SKIP
-        >>> print ind  # indices of 3 closest neighbors
-        [0 3 1]
-        >>> print dist  # distances to 3 closest neighbors
-        [ 0.          0.19662693  0.29473397]
-
-    Pickle and Unpickle a ball tree (using protocol = 2).  Note that the
-    state of the tree is saved in the pickle operation: the tree is not
-    rebuilt on un-pickling
-
-        >>> import numpy as np
-        >>> import pickle
-        >>> np.random.seed(0)
-        >>> X = np.random.random((10,3))  # 10 points in 3 dimensions
-        >>> ball_tree = BallTree(X, leaf_size=2)          # doctest: +SKIP
-        >>> s = pickle.dumps(ball_tree, protocol=2)       # doctest: +SKIP
-        >>> ball_tree_copy = pickle.loads(s)              # doctest: +SKIP
-        >>> dist, ind = ball_tree_copy.query(X[0], k=3)   # doctest: +SKIP
-        >>> print ind  # indices of 3 closest neighbors   
-        [0 3 1]
-        >>> print dist  # distances to 3 closest neighbors
-        [ 0.          0.19662693  0.29473397]
-    """
-    cdef readonly np.ndarray data
-    cdef np.ndarray idx_array
-    cdef np.ndarray node_centroid_arr
-    cdef np.ndarray node_info_arr
-    cdef DTYPE_t p
-    cdef ITYPE_t leaf_size
-    cdef ITYPE_t n_levels
-    cdef ITYPE_t n_nodes
-    cdef readonly int warning_flag
-
-    def __cinit__(self):
-        """
-        initialize all arrays to empty.  This will prevent memory errors
-        in rare cases where __init__ is not called
-        """
-        self.data = np.empty((0,0), dtype=DTYPE)
-        self.idx_array = np.empty(0, dtype=ITYPE)
-        self.node_centroid_arr = np.empty((0,0), dtype=DTYPE)
-        self.node_info_arr = np.empty(0, dtype='c')
-
-    def __init__(self, X, ITYPE_t leaf_size=20, DTYPE_t p=2):
-        self.data = np.asarray(X, dtype=DTYPE, order='C')
-        self.warning_flag = True
-
-        if X.size == 0:
-            raise ValueError("X is an empty array")
-
-        if self.data.ndim != 2:
-            raise ValueError("X should have two dimensions")
-
-        if p < 1:
-            raise ValueError("p must be greater than or equal to 1")
-        self.p = p
-
-        if leaf_size < 1:
-            raise ValueError("leaf_size must be greater than or equal to 1")
-        self.leaf_size = leaf_size
-
-        cdef ITYPE_t n_samples = self.data.shape[0]
-        cdef ITYPE_t n_features = self.data.shape[1]
-
-        # determine number of levels in the ball tree, and from this
-        # the number of nodes in the ball tree
-        self.n_levels = np.log2(max(1, (n_samples - 1)/self.leaf_size)) + 1
-        self.n_nodes = (2 ** self.n_levels) - 1
-
-        self.idx_array = np.arange(n_samples, dtype=ITYPE)
-
-        self.node_centroid_arr = np.empty((self.n_nodes, n_features),
-                                          dtype=DTYPE, order='C')
-
-        self.node_info_arr = np.empty(self.n_nodes * sizeof(NodeInfo),
-                                      dtype='c', order='C')
-        self.build_tree_()
-
-    def __reduce__(self):
-        """
-        reduce method used for pickling
-        """
-        return (newObj, (BallTree,), self.__getstate__())
-
-    def __getstate__(self):
-        """
-        get state for pickling
-        """
-        return (self.data,
-                self.idx_array,
-                self.node_centroid_arr,
-                self.node_info_arr,
-                self.p,
-                self.leaf_size,
-                self.n_levels,
-                self.n_nodes)
-
-    def __setstate__(self, state):
-        """
-        set state for pickling
-        """
-        self.data = state[0]
-        self.idx_array = state[1]
-        self.node_centroid_arr = state[2]
-        self.node_info_arr = state[3]
-        self.p = state[4]
-        self.leaf_size = state[5]
-        self.n_levels = state[6]
-        self.n_nodes = state[7]
-
-    def query(self, X, k=1, return_distance=True):
-        """
-        query(X, k=1, return_distance=True)
-
-        query the Ball Tree for the k nearest neighbors
-
-        Parameters
-        ----------
-        X : array-like, last dimension self.dim
-            An array of points to query
-        k : integer  (default = 1)
-            The number of nearest neighbors to return
-        return_distance : boolean (default = True)
-            if True, return a tuple (d,i)
-            if False, return array i
-
-        Returns
-        -------
-        i    : if return_distance == False
-        (d,i) : if return_distance == True
-
-        d : array of doubles - shape: x.shape[:-1] + (k,)
-            each entry gives the list of distances to the
-            neighbors of the corresponding point
-            (note that distances are not sorted)
-
-        i : array of integers - shape: x.shape[:-1] + (k,)
-            each entry gives the list of indices of
-            neighbors of the corresponding point
-            (note that neighbors are not sorted)
-
-        Examples
-        --------
-        Query for k-nearest neighbors
-
-            >>> import numpy as np
-            >>> np.random.seed(0)
-            >>> X = np.random.random((10,3))  # 10 points in 3 dimensions
-            >>> ball_tree = BallTree(X, leaf_size=2)    # doctest: +SKIP
-            >>> dist, ind = ball_tree.query(X[0], k=3)  # doctest: +SKIP
-            >>> print ind  # indices of 3 closest neighbors
-            [0 3 1]
-            >>> print dist  # distances to 3 closest neighbors
-            [ 0.          0.19662693  0.29473397]
-        """
-        self.warning_flag = False
-
-        X = array2d(X, dtype=DTYPE, order='C')
-
-        if X.shape[-1] != self.data.shape[1]:
-            raise ValueError("query data dimension must match BallTree "
-                             "data dimension")
-
-        if k > self.data.shape[0]:
-            raise ValueError("k must be less than or equal "
-                             "to the number of training points")
-
-        # flatten X for iteration
-        orig_shape = X.shape
-        X = X.reshape((-1, X.shape[-1]))
-
-        # for k less than 5, a priority queue is slightly faster
-        # for more neighbors, a max-heap implementation is faster
-        cdef ITYPE_t use_max_heap = (k >= 5)
-
-        cdef ITYPE_t i
-        cdef ITYPE_t n_neighbors = k
-        cdef np.ndarray distances = np.empty((X.shape[0], n_neighbors),
-                                             dtype=DTYPE)
-        cdef np.ndarray idx_array = np.empty((X.shape[0], n_neighbors),
-                                             dtype=ITYPE)
-
-        # initialize arrays.  This is only needed for correct behavior of
-        # the warning flag.
-        distances.fill(-9999)
-        idx_array.fill(-9999)
-
-        cdef np.ndarray Xi
-
-        distances[:] = np.inf
-
-        cdef DTYPE_t* dist_ptr = <DTYPE_t*> distances.data
-        cdef ITYPE_t* idx_ptr = <ITYPE_t*> idx_array.data
-
-        cdef stack node_stack
-        stack_create(&node_stack, self.n_levels + 1)
-
-        for i, Xi in enumerate(X):
-            self.query_one_(<DTYPE_t*>Xi.data, n_neighbors,
-                            dist_ptr, idx_ptr, &node_stack, use_max_heap)
-
-            # if max-heap is used, results must be sorted
-            if use_max_heap:
-                sort_dist_idx(dist_ptr, idx_ptr, n_neighbors)
-
-            dist_ptr += n_neighbors
-            idx_ptr += n_neighbors
-
-        stack_destroy(&node_stack)
-
-        # deflatten results
-        if return_distance:
-            return (distances.reshape((orig_shape[:-1]) + (k,)),
-                    idx_array.reshape((orig_shape[:-1]) + (k,)))
-        else:
-            return idx_array.reshape((orig_shape[:-1]) + (k,))
-
-    def query_radius(self, X, r, return_distance=False,
-                     count_only=False, sort_results=False):
-        """
-        query_radius(self, X, r, count_only = False):
-
-        query the Ball Tree for neighbors within a ball of size r
-
-        Parameters
-        ----------
-        X : array-like, last dimension self.dim
-            An array of points to query
-        r : distance within which neighbors are returned
-            r can be a single value, or an array of values of shape
-            x.shape[:-1] if different radii are desired for each point.
-        return_distance : boolean (default = False)
-            if True,  return distances to neighbors of each point
-            if False, return only neighbors
-            Note that unlike BallTree.query(), setting return_distance=True
-            adds to the computation time.  Not all distances need to be
-            calculated explicitly for return_distance=False.  Results are
-            not sorted by default: see ``sort_results`` keyword.
-        count_only : boolean (default = False)
-            if True,  return only the count of points within distance r
-            if False, return the indices of all points within distance r
-            If return_distance==True, setting count_only=True will
-            result in an error.
-        sort_results : boolean (default = False)
-            if True, the distances and indices will be sorted before being
-            returned.  If False, the results will not be sorted.  If
-            return_distance == False, setting sort_results = True will
-            result in an error.
-
-        Returns
-        -------
-        count       : if count_only == True
-        ind         : if count_only == False and return_distance == False
-        (ind, dist) : if count_only == False and return_distance == True
-
-        count : array of integers, shape = X.shape[:-1]
-            each entry gives the number of neighbors within
-            a distance r of the corresponding point.
-
-        ind : array of objects, shape = X.shape[:-1]
-            each element is a numpy integer array listing the indices of
-            neighbors of the corresponding point.  Note that unlike
-            the results of BallTree.query(), the returned neighbors
-            are not sorted by distance
-
-        dist : array of objects, shape = X.shape[:-1]
-            each element is a numpy double array
-            listing the distances corresponding to indices in i.
-
-        Examples
-        --------
-        Query for neighbors in a given radius
-
-        >>> import numpy as np
-        >>> np.random.seed(0)
-        >>> X = np.random.random((10,3))  # 10 points in 3 dimensions
-        >>> ball_tree = BallTree(X, leaf_size=2)        # doctest: +SKIP
-        >>> print ball_tree.query_radius(X[0], r=0.3, count_only=True)
-        3
-        >>> ind = ball_tree.query_radius(X[0], r=0.3)  # doctest: +SKIP
-        >>> print ind  # indices of neighbors within distance 0.3
-        [3 0 1]
-        """
-        if count_only and return_distance:
-            raise ValueError("count_only and return_distance "
-                             "cannot both be true")
-
-        if sort_results and not return_distance:
-            raise ValueError("return_distance must be True if sort_distances "
-                             "is True")
-
-        cdef np.ndarray idx_array, idx_array_i, distances, distances_i
-        cdef np.ndarray pt, count
-        cdef ITYPE_t count_i
-
-        # prepare X for query
-        X = array2d(X, dtype=DTYPE, order='C')
-        if X.shape[-1] != self.data.shape[1]:
-            raise ValueError("query data dimension must match BallTree "
-                             "data dimension")
-
-        # prepare r for query
-        r = np.asarray(r, dtype=DTYPE, order='C')
-        r = np.atleast_1d(r)
-        if r.shape == (1,):
-            r = r[0] * np.ones(X.shape[:-1], dtype=np.double)
-        else:
-            if r.shape != X.shape[:-1]:
-                raise ValueError("r must be broadcastable to X.shape")
-
-        # flatten X and r for iteration
-        orig_shape = X.shape
-        X = X.reshape((-1, X.shape[-1]))
-        r = r.reshape(-1)
-
-        cdef stack node_stack
-        stack_create(&node_stack, self.n_levels + 1)
-
-        if count_only:
-            count = np.zeros(X.shape[0], ITYPE)
-            for pt_idx, pt in enumerate(X):
-                count[pt_idx] = self.query_radius_count_(<DTYPE_t*>pt.data,
-                                                         r[pt_idx],
-                                                         &node_stack)
-        elif not return_distance:
-            idx_array = np.empty(X.shape[0], dtype='object')
-            idx_array_i = np.empty(self.data.shape[0], dtype=ITYPE)
-            for pt_idx, pt in enumerate(X):
-                count_i = self.query_radius_idx_only_(
-                    <DTYPE_t*>pt.data,
-                    r[pt_idx],
-                    <ITYPE_t*>idx_array_i.data,
-                    &node_stack)
-                idx_array[pt_idx] = idx_array_i[:count_i].copy()
-
-        else:
-            idx_array = np.empty(X.shape[0], dtype='object')
-            distances = np.empty(X.shape[0], dtype='object')
-            idx_array_i = np.empty(self.data.shape[0], dtype=ITYPE)
-            distances_i = np.empty(self.data.shape[0], dtype=DTYPE)
-            for pt_idx, pt in enumerate(X):
-                count_i = self.query_radius_distances_(
-                    <DTYPE_t*>pt.data,
-                    r[pt_idx],
-                    <ITYPE_t*>idx_array_i.data,
-                    <DTYPE_t*>distances_i.data,
-                    &node_stack)
-                if sort_results:
-                    sort_dist_idx(<DTYPE_t*>distances_i.data,
-                                  <ITYPE_t*>idx_array_i.data,
-                                  count_i)
-
-                idx_array[pt_idx] = idx_array_i[:count_i].copy()
-                distances[pt_idx] = distances_i[:count_i].copy()
-
-        stack_destroy(&node_stack)
-
-        # deflatten results
-        if count_only:
-            return count.reshape(orig_shape[:-1])
-        elif return_distance:
-            return (idx_array.reshape(orig_shape[:-1]),
-                    distances.reshape(orig_shape[:-1]))
-        else:
-            return idx_array.reshape(orig_shape[:-1])
->>>>>>> d25f12bf
 
 cdef int init_node(BinaryTree bt, ITYPE_t i_node,
                    ITYPE_t idx_start, ITYPE_t idx_end) except -1:
